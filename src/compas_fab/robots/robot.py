--- conflicted
+++ resolved
@@ -194,9 +194,8 @@
         configurable_joints = self.get_configurable_joints(group)
         return [j.name for j in configurable_joints]
     
-<<<<<<< HEAD
     def get_configurable_joint_types(self, group=None):
-        """Returns all configurable joint types.
+        """Returns the configurable joint types.
 
         Parameters
         ----------
@@ -242,8 +241,6 @@
             return Configuration(joint_positions, types)
 
 
-=======
->>>>>>> 28a2616a
     def transformation_RCF_WCF(self, group=None):
         """Returns the transformation matrix from world coordinate system to 
             robot coordinate system.

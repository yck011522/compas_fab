--- conflicted
+++ resolved
@@ -345,11 +345,7 @@
         return values_scaled
 
     def inverse_kinematics(self, frame_WCF, current_configuration=None,
-<<<<<<< HEAD
-                           callback_result=None, group=None, avoid_collisions=True,
-=======
                            callback=None, group=None, avoid_collisions=True,
->>>>>>> a0fa4369
                            constraints=None):
         """Calculate the robot's inverse kinematic.
 
@@ -360,11 +356,7 @@
                 the inverse will be calculated such that the calculated joint
                 positions differ the least from the current configuration.
                 Defaults to the zero position for all joints.
-<<<<<<< HEAD
-            callback_result (function, optional): the function to call for the
-=======
             callback (function, optional): the function to call for the
->>>>>>> a0fa4369
                 processing the result. Defaults to the print function.
             group (str, optional): The planning group used for calculation.
                 Defaults to the robot's main planning group.
@@ -372,10 +364,7 @@
             constraints (:class:`Frame`): A set of constraints that the request
                 must obey. Defaults to None.
 
-<<<<<<< HEAD
-=======
-
->>>>>>> a0fa4369
+
         Examples
         --------
         """
@@ -409,11 +398,7 @@
                                                              self.scale_factor)
                 response.configuration = Configuration(joint_positions,
                                                        self.get_configurable_joint_types()) # full configuration
-<<<<<<< HEAD
-            callback_result(response)
-=======
             callback(response)
->>>>>>> a0fa4369
 
         self.client.inverse_kinematics(pre_callback_result, frame_RCF, base_link,
                                        group, joint_names, joint_positions,
@@ -426,11 +411,7 @@
         ----------
             configuration (:class:`Configuration`, optional): The configuration
                 to calculate the forward kinematic for.
-<<<<<<< HEAD
-            callback_result (function, optional): the function to call for the
-=======
             callback (function, optional): the function to call for the
->>>>>>> a0fa4369
                 processing the result. Defaults to the print function.
             group (str, optional): The planning group used for calculation.
                 Defaults to the robot's main planning group.
@@ -470,11 +451,7 @@
 
 
     def compute_cartesian_path(self, frames_WCF, start_configuration, max_step,
-<<<<<<< HEAD
-                               avoid_collisions=True, callback_result=None,
-=======
                                avoid_collisions=True, callback=None,
->>>>>>> a0fa4369
                                group=None):
         """Calculates a path defined by frames (Cartesian coordinate system).
 
@@ -486,11 +463,7 @@
             max_step (float): the approximate distance between the calculated
                 points. (Defined in the robot's units)
             avoid_collisions (bool)
-<<<<<<< HEAD
-            callback_result (function, optional): the function to call for the
-=======
             callback (function, optional): the function to call for the
->>>>>>> a0fa4369
                 processing the result. Defaults to the print function.
             group (str, optional): The planning group used for calculation.
                 Defaults to the robot's main planning group.
@@ -540,22 +513,14 @@
                 joint_positions = self.scale_joint_values(joint_positions, self.scale_factor)
                 response.start_configuration = Configuration(joint_positions, self.get_configurable_joint_types())
 
-<<<<<<< HEAD
-            callback_result(response)
-=======
             callback(response)
->>>>>>> a0fa4369
 
         self.client.compute_cartesian_path(pre_callback_result, frames_RCF, base_link,
                                            ee_link, group, joint_names, joint_positions,
                                            max_step_scaled, avoid_collisions)
 
     def motion_plan_goal_frame(self, frame_WCF, start_configuration,
-<<<<<<< HEAD
-                    tolerance_position, tolerance_angle, callback_result=None,
-=======
                     tolerance_position, tolerance_angle, callback=None,
->>>>>>> a0fa4369
                     group=None, path_constraints=None,
                     trajectory_constraints=None, planner_id='',
                     num_planning_attempts=8, allowed_planning_time=2.,
@@ -571,11 +536,7 @@
                 position. (Defined in the robot's units)
             tolerance_angle (float): the allowed tolerance to the frame's
                 orientation in radians.
-<<<<<<< HEAD
-            callback_result (function, optional): the function to call for the
-=======
             callback (function, optional): the function to call for the
->>>>>>> a0fa4369
                 processing the result. Defaults to the print function.
             group (str, optional): The planning group used for calculation.
                 Defaults to the robot's main planning group.
@@ -621,11 +582,7 @@
                 joint_positions = response.trajectory_start.joint_state.position
                 joint_positions = self.scale_joint_values(joint_positions, self.scale_factor)
                 response.start_configuration = Configuration(joint_positions, self.get_configurable_joint_types())
-<<<<<<< HEAD
-            callback_result(response)
-=======
             callback(response)
->>>>>>> a0fa4369
 
         print("path_constraints:", path_constraints)
         self.client.motion_plan_goal_frame(pre_callback_result, frame_RCF,
@@ -637,11 +594,7 @@
                                 max_velocity_scaling_factor, max_acceleration_scaling_factor)
 
     def motion_plan_goal_configuration(self, goal_configuration,
-<<<<<<< HEAD
-                    start_configuration, tolerance, callback_result=None,
-=======
                     start_configuration, tolerance, callback=None,
->>>>>>> a0fa4369
                     group=None, path_constraints=None,
                     trajectory_constraints=None,
                     planner_id='', num_planning_attempts=8,
@@ -656,11 +609,7 @@
                 configuration at the starting position.
             tolerance (float or float list): the allowed tolerance to joints'
                 position.
-<<<<<<< HEAD
-            callback_result (function, optional): the function to call for the
-=======
             callback (function, optional): the function to call for the
->>>>>>> a0fa4369
                 processing the result. Defaults to the print function.
             group (str, optional): The planning group used for calculation.
                 Defaults to the robot's main planning group.
@@ -712,11 +661,7 @@
                 joint_positions = response.trajectory_start.joint_state.position
                 joint_positions = self.scale_joint_values(joint_positions, self.scale_factor)
                 response.start_configuration = Configuration(joint_positions, self.get_configurable_joint_types())
-<<<<<<< HEAD
-            callback_result(response)
-=======
             callback(response)
->>>>>>> a0fa4369
 
         self.client.motion_plan_goal_joint_positions(pre_callback_result,
                     joint_positions_goal, joint_names_goal, tolerances,

from __future__ import print_function
from __future__ import absolute_import
from __future__ import division

from compas.geometry import Scale
from compas.geometry import Rotation

__all__ = ['BoundingVolume', 'Constraint', 'JointConstraint',
           'OrientationConstraint', 'PositionConstraint']


class BoundingVolume(object):
    """A container for describing a bounding volume.

    Parameters
    ----------
    volume_type
        The type of bounding volume, one of :attr:`BoundingVolume.VOLUME_TYPES`.
    volume : :class:`compas.datastructures.Mesh` or :class:`compas.geometry.Primitive`
        The volume can be either a :class:`compas.geometry.Box`, a
        :class:`compas.geometry.Sphere`, or a
        :class:`compas.datastructures.Mesh`.

    Attributes
    ----------
    volume_type
        The type of bounding volume, one of :attr:`BoundingVolume.VOLUME_TYPES`.
    volume : :class:`compas.datastructures.Mesh` or :class:`compas.geometry.Primitive`
        The volume can be either a :class:`compas.geometry.Box`, a
        :class:`compas.geometry.Sphere`, or a
        :class:`compas.datastructures.Mesh`.

    Class attributes
    ----------------
    BOX
        Box bounding volume type.
    SPHERE
        Sphere bounding volume type.
    MESH
        Mesh bounding volume type.
    VOLUME_TYPES
        List of supported bounding volume types.
    """

    #: Box bounding volume type
    BOX = 1
    #: Sphere bounding volume type
    SPHERE = 2
    #: Mesh bounding volume type
    MESH = 3

    #: List of supported volume types
    VOLUME_TYPES = (BOX, SPHERE, MESH)

    def __init__(self, volume_type, volume):
        if volume_type not in self.VOLUME_TYPES:
            raise ValueError("Type must be one of {}".format(self.VOLUME_TYPES))
        self.type = volume_type
        self.volume = volume

    @classmethod
    def from_box(cls, box):
        """Create a :class:`BoundingVolume` from a :class:`compas.geometry.Box`.

        Parameters
        ----------
        box : :class:`compas.geometry.Box`
            Box to define :class:`BoundingVolume` with.

        Returns
        -------
        :class:`BoundingVolume`

        Examples
        --------
        >>> from compas.geometry import Frame
        >>> from compas.geometry import Box
        >>> from compas_fab.robots import BoundingVolume
        >>> box = Box(Frame.worldXY(), 1., 1., 1.)
        >>> bv = BoundingVolume.from_box(box)
        >>> bv.type
        1
        """
        return cls(cls.BOX, box)

    @classmethod
    def from_sphere(cls, sphere):
        """Create a :class:`BoundingVolume` from a :class:`compas.geometry.Sphere`.

        Parameters
        ----------
        sphere : :class:`compas.geometry.Sphere`
            Sphere to define :class:`BoundingVolume` with.

        Returns
        -------
        :class:`BoundingVolume`

        Examples
        --------
        >>> from compas.geometry import Sphere
        >>> from compas_fab.robots import BoundingVolume
        >>> sphere = Sphere((1., 1., 1.), 5.)
        >>> bv = BoundingVolume.from_sphere(sphere)
        >>> bv.type
        2
        """
        return cls(cls.SPHERE, sphere)

    @classmethod
    def from_mesh(cls, mesh):
        """Create a :class:`BoundingVolume` from a :class:`compas.datastructures.Mesh`.

        Parameters
        ----------
        mesh : :class:`compas.datastructures.Mesh`

        Returns
        -------
        :class:`BoundingVolume`
            Mesh to define :class:`BoundingVolume` with.

        Examples
        --------
        >>> import compas
        >>> from compas.datastructures import Mesh
        >>> from compas_fab.robots import BoundingVolume
        >>> mesh = Mesh.from_obj(compas.get('faces.obj'))
        >>> bv = BoundingVolume.from_mesh(Mesh)
        >>> bv.type
        3
        """
        return cls(cls.MESH, mesh)

    def scale(self, scale_factor):
<<<<<<< HEAD
        """Scale the volume uniformly.

        Parameters
        ----------
        scale_factor : :obj:`float`
            Scale factor to use in scaling operation.
        """
        S = Scale([scale_factor] * 3)
=======
        S = Scale.from_factors([scale_factor] * 3)
>>>>>>> ce2797ae
        self.transform(S)

    def transform(self, transformation):
        """Transform the volume using a :class:`compas.geometry.Transformation`.

        Parameters
        ----------
        transformation : :class:`compas.geometry.Transformation`
            The transformation to apply on the :class:`BoundingVolume`.
        """
        self.volume.transform(transformation)

    def __repr__(self):
        """Printable representation of :class:`BoundingVolume`."""
        return "BoundingVolume({0}, {1})".format(self.type, self.volume)

    def copy(self):
        """Make a copy of this :class:`BoundingVolume`.

        Returns
        -------
        :class:`BoundingVolume`
            A copy.
        """
        cls = type(self)
        return cls(self.type, self.volume.copy())


class Constraint(object):
    """Base class for robot constraints.

    Parameters
    ----------
    constraint_type
        Constraint type, one of :attr:`Constraint.CONSTRAINT_TYPES`.
    weight : :obj:`float`, optional
        A weighting factor for this constraint. Denotes relative importance to
        other constraints. Closer to zero means less important. Defaults to
        ``1``.

    Attributes
    ----------
    constraint_type
        Constraint type, one of :attr:`Constraint.CONSTRAINT_TYPES`.
    weight : :obj:`float`
        A weighting factor for this constraint. Denotes relative importance to
        other constraints. Closer to zero means less important.

    Class Attributes
    ----------------
    JOINT
        Joint constraint type.
    POSITION
        Positional constraint type.
    ORIENTATION
        Orientational constraint type.
    CONSTRAINT_TYPES
        List of possible constraint types.
    """

    #: Joint constraint type.
    JOINT = 1
    #: Positional constraint type.
    POSITION = 2
    #: Orientational constraint type.
    ORIENTATION = 3

    #:  List of possible constraint types.
    CONSTRAINT_TYPES = (JOINT, POSITION, ORIENTATION)

    def __init__(self, constraint_type, weight=1.):
        if constraint_type not in self.CONSTRAINT_TYPES:
            raise ValueError("Type must be %d, %d or %d" % self.CONSTRAINT_TYPES)
        self.type = constraint_type
        self.weight = weight

    def transform(self, transformation):
        """Transform the :class:`Constraint`."""
        pass

    def scale(self, scale_factor):
        """Scale the :class:`Constraint`."""
        pass

    def scaled(self, scale_factor):
        """Get a scaled copy of this :class:`Constraint`.

        Parameters
        ----------
        scale_factor : :obj:`float`
            Scale factor used to scale the :class:`Constraint`.
        """
        c = self.copy()
        c.scale(scale_factor)
        return c

    def copy(self):
        """Create a copy of this :class:`Constraint`.

        Returns
        -------
        :class:`BoundingVolume`
        """
        cls = type(self)
        return cls(self.type, self.weight)


class JointConstraint(Constraint):
    """Constrains the value of a joint to be within a certain bound.

    Parameters
    ----------
    joint_name : :obj:`str`
        The name of the joint this contraint refers to.
    value : :obj:`float`
        The targeted value for that joint.
    tolerance_above : :obj:`float`
        Tolerance above the targeted joint value, in radians. Defaults to ``0``.
    tolerance_below : :obj:`float`
        Tolerance below the targeted joint value, in radians. Defaults to ``0``.
    weight : :obj:`float`, optional
        A weighting factor for this constraint. Denotes relative importance to
        other constraints. Closer to zero means less important. Defaults to
        ``1``.

    Attributes
    ----------
    joint_name : :obj:`str`
        The name of the joint this contraint refers to.
    value : :obj:`float`
        The targeted value for that joint.
    tolerance_above : :obj:`float`
        Tolerance above the targeted joint value, in radians.
    tolerance_below : :obj:`float`
        Tolerance below the targeted joint value, in radians.
    weight : :obj:`float`
        A weighting factor for this constraint. Denotes relative importance to
        other constraints. Closer to zero means less important.

    Examples
    --------
    >>> from compas_fab.robots import JointConstraint
    >>> jc = JointConstraint("joint_0", 1.4, 0.1, 0.1, 1.0)
    """

    def __init__(self, joint_name, value, tolerance_above=0., tolerance_below=0., weight=1.):
        super(JointConstraint, self).__init__(self.JOINT, weight)
        self.joint_name = joint_name
        self.value = value
        self.tolerance_above = abs(tolerance_above)
        self.tolerance_below = abs(tolerance_below)

    def scale(self, scale_factor):
        """Scale (multiply) the constraint with a factor.

        Parameters
        ----------
        scale_factor : :obj:`float`
            Factor used to multiply the joint value and tolerance bounds with.
        """
        self.value *= scale_factor
        self.tolerance_above *= scale_factor
        self.tolerance_below *= scale_factor

    def __repr__(self):
        """Printable representation of :class:`JointConstraint`."""
        return "JointConstraint('{0}', {1}, {2}, {3}, {4})".format(self.joint_name, self.value, self.tolerance_above, self.tolerance_below, self.weight)

    def copy(self):
        """Create a copy of this :class:`JointConstraint`.

        Returns
        -------
        :class:`JointConstraint`
        """
        cls = type(self)
        return cls(self.joint_name, self.value, self.tolerance_above, self.tolerance_below, self.weight)


class OrientationConstraint(Constraint):
    r"""Constrains a link to be within a certain orientation.

    Parameters
    ----------
    link_name : :obj:`str`
        The name of the link this contraint refers to.
    quaternion : :obj:`list` of :obj:`float`
        The desired orientation of the link specified by a quaternion in the
        order of ``[w, x, y, z]``.
    tolerances : :obj:`list` of :obj:`float`, optional
        Error tolerances t\ :sub:`i` for each of the frame's axes. If only one
        value is passed it will be used for all 3 axes. The respective bound to
        be achieved is :math:`(a_{i} - t_{i}, a_{i} + t_{i})`. Defaults to
        ``[0.01, 0.01, 0.01]``.
    weight : :obj:`float`, optional
        A weighting factor for this constraint. Denotes relative importance to
        other constraints. Closer to zero means less important. Defaults to
        ``1``.

    Attributes
    ----------
    link_name : :obj:`str`
        The name of the link this contraint refers to.
    quaternion : :obj:`list` of :obj:`float`
        The desired orientation of the link specified by a quaternion in the
        order of ``[w, x, y, z]``.
    tolerances : :obj:`list` of :obj:`float`
        Error tolerances t\ :sub:`i` for each of the frame's axes. If only one
        value is passed it will be used for all 3 axes. The respective bound to
        be achieved is :math:`(a_{i} - t_{i}, a_{i} + t_{i})`.
    weight : :obj:`float`
        A weighting factor for this constraint. Denotes relative importance to
        other constraints. Closer to zero means less important.

    Notes
    -----
    The rotation tolerance for an axis is defined by the other vector component
    values for rotation around corresponding axis.

    If you specify the tolerance vector with ``[0.01, 0.01, 6.3]``, it means
    that the frame's x-axis and y-axis are allowed to rotate about the z-axis
    by an angle of 6.3 radians, whereas the z-axis can only change 0.01.

    Examples
    --------
    >>> from compas.geometry import Frame
    >>> from compas_fab.robots import OrientationConstraint
    >>> frame = Frame([1, 1, 1], [0.68, 0.68, 0.27], [-0.67, 0.73, -0.15])
    >>> oc = OrientationConstraint("link_0", frame.quaternion)
    """

    def __init__(self, link_name, quaternion, tolerances=None, weight=1.):
        super(OrientationConstraint, self).__init__(self.ORIENTATION, weight)
        self.link_name = link_name
        self.quaternion = [float(a) for a in list(quaternion)]
        self.tolerances = [float(a) for a in list(tolerances)] if tolerances else [0.01] * 3

    def transform(self, transformation):
        """Transform the volume using a :class:`compas.geometry.Transformation`.

        Parameters
        ----------
        transformation : :class:`compas.geometry.Transformation`
        """
        R = Rotation.from_quaternion(self.quaternion)
        R = transformation * R

        self.quaternion = R.rotation.quaternion

    def __repr__(self):
        """Printable representation of :class:`OrientationConstraint`."""
        return "OrientationConstraint('{0}', {1}, {2}, {3})".format(self.link_name, self.quaternion, self.tolerances, self.weight)

    def copy(self):
        """Create a copy of this :class:`OrientationConstraint`.

        Returns
        -------
        :class:`OrientationConstraint`
        """
        cls = type(self)
        return cls(self.link_name, self.quaternion[:], self.tolerances[:], self.weight)


class PositionConstraint(Constraint):
    """Constrains a link to be within a certain bounding volume.

    Parameters
    ----------
    link_name : :obj:`str`
        The name of the link this contraint refers to.
    bounding_volume : :class:`BoundingVolume`
        The volume this constraint refers to.
    weight : :obj:`float`, optional
        A weighting factor for this constraint. Denotes relative importance to
        other constraints. Closer to zero means less important. Defaults to
        ``1``.

    Attributes
    ----------
    link_name : :obj:`str`
        The name of the link this contraint refers to.
    bounding_volume : :class:`BoundingVolume`
        The volume this constraint refers to.
    weight : :obj:`float`
        A weighting factor for this constraint. Denotes relative importance to
        other constraints. Closer to zero means less important.

    Examples
    --------
    >>> from compas.geometry import Sphere
    >>> from compas_fab.robots import PositionConstraint
    >>> from compas_fab.robots import BoundingVolume
    >>> bv = BoundingVolume.from_sphere(Sphere((3,4,5), 0.5))
    >>> pc = PositionConstraint('link_0', bv, weight=1.)
    """

    def __init__(self, link_name, bounding_volume, weight=1.):
        super(PositionConstraint, self).__init__(self.POSITION, weight)
        self.link_name = link_name
        self.bounding_volume = bounding_volume
        self.weight = weight

    @classmethod
    def from_box(cls, link_name, box, weight=1.):
        """Create a :class:`PositionConstraint` from a :class:`compas.geometry.Box`.

        Parameters
        ----------
        link_name: :obj:`str`
            The name of the link this contraint refers to.
        box : :class:`compas.geometry.Box`
            Box defining the bounding volume this constraint refers to.
        weight : :obj:`float`, optional
            A weighting factor for this constraint. Denotes relative importance to
            other constraints. Closer to zero means less important. Defaults to ``1``.

        Returns
        -------
        :class:`PositionConstraint`

        Examples
        --------
        >>> from compas.geometry import Frame
        >>> from compas.geometry import Box
        >>> box = Box(Frame.worldXY(), 4, 4, 4)
        >>> pc = PositionConstraint.from_box('link_0', box)
        """
        bounding_volume = BoundingVolume.from_box(box)
        return cls(link_name, bounding_volume, weight)

    @classmethod
    def from_sphere(cls, link_name, sphere, weight=1.):
        """Create a :class:`PositionConstraint` from a :class:`compas.geometry.Sphere`.

        Parameters
        ----------
        link_name : :obj:`str`
            The name of the link this contraint refers to.
        sphere : :class:`compas.geometry.Sphere`
            Sphere defining the bounding volume this constraint refers to.
        weight : :obj:`float`
            A weighting factor for this constraint. Denotes relative importance to
            other constraints. Closer to zero means less important. Defaults to ``1``.

        Returns
        -------
        :class:`PositionConstraint`

        Examples
        --------
        >>> from compas_fab.robots import PositionConstraint
        >>> from compas.geometry import Sphere
        >>> sphere = Sphere((3,4,5), 0.5)
        >>> pc = PositionConstraint.from_sphere('link_0', sphere, weight=1.)
        """
        bounding_volume = BoundingVolume.from_sphere(sphere)
        return cls(link_name, bounding_volume, weight)

    @classmethod
    def from_mesh(cls, link_name, mesh, weight=1.):
        """Create a class:`PositionConstraint` from a :class:`compas.datastructures.Mesh`.

        Parameters
        ----------
        link_name : :obj:`str`
            The name of the link this contraint refers to.
        mesh : :class:`compas.datastructures.Mesh`
            Mesh defining the bounding volume this constraint refers to.
        weight : :obj:`float`
            A weighting factor for this constraint. Denotes relative importance
            to other constraints. Closer to zero means less important. Defaults
            to ``1``.

        Returns
        -------
        :class:`PositionConstraint`

        Examples
        --------
        >>> from compas.datastructures import Mesh
        >>> import compas
        >>> mesh = Mesh.from_obj(compas.get('faces.obj'))
        >>> pc = PositionConstraint.from_mesh('link_0', mesh)
        """
        bounding_volume = BoundingVolume.from_mesh(mesh)
        return cls(link_name, bounding_volume, weight)

    def scale(self, scale_factor):
        """Scale the :attr:`bounding_volume` uniformely.

        Parameters
        ----------
        scale_factor : :obj:`float`
            Factor to scale constraining :attr:`bounding_volume`.
        """
        self.bounding_volume.scale(scale_factor)

    def transform(self, transformation):
        """Transform the :attr:`bounding_volume` using a :class:`compas.geometry.Transformation`.

        Parameters
        ----------
        transformation : :class:`compas.geometry.Transformation`
        """
        self.bounding_volume.transform(transformation)

    def __repr__(self):
        """Printable representation of :class:`PositionConstraint`."""
        return "PositionConstraint('{0}', {1}, {2})".format(self.link_name, self.bounding_volume, self.weight)

    def copy(self):
        """Create a copy of this :class:`PositionConstraint`.

        Returns
        -------
        :class:`PositionConstraint`
        """
        cls = type(self)
        return cls(self.link_name, self.bounding_volume.copy(), self.weight)<|MERGE_RESOLUTION|>--- conflicted
+++ resolved
@@ -133,7 +133,6 @@
         return cls(cls.MESH, mesh)
 
     def scale(self, scale_factor):
-<<<<<<< HEAD
         """Scale the volume uniformly.
 
         Parameters
@@ -141,10 +140,7 @@
         scale_factor : :obj:`float`
             Scale factor to use in scaling operation.
         """
-        S = Scale([scale_factor] * 3)
-=======
         S = Scale.from_factors([scale_factor] * 3)
->>>>>>> ce2797ae
         self.transform(S)
 
     def transform(self, transformation):

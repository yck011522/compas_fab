from __future__ import print_function

import functools

from compas.geometry import Frame
from compas.utilities import await_callback
from roslibpy import Message
from roslibpy import Ros
from roslibpy import Service
from roslibpy import ServiceRequest
from roslibpy import Topic
from roslibpy.actionlib import ActionClient
from roslibpy.actionlib import Goal

from compas_fab.backends.exceptions import BackendError
from compas_fab.backends.ros.messages import AttachedCollisionObject
from compas_fab.backends.ros.messages import CollisionObject
from compas_fab.backends.ros.messages import Constraints
from compas_fab.backends.ros.messages import FollowJointTrajectoryGoal
from compas_fab.backends.ros.messages import FollowJointTrajectoryResult
from compas_fab.backends.ros.messages import GetCartesianPathRequest
from compas_fab.backends.ros.messages import GetCartesianPathResponse
from compas_fab.backends.ros.messages import GetPlanningSceneRequest
from compas_fab.backends.ros.messages import GetPlanningSceneResponse
from compas_fab.backends.ros.messages import GetPositionFKRequest
from compas_fab.backends.ros.messages import GetPositionFKResponse
from compas_fab.backends.ros.messages import GetPositionIKRequest
from compas_fab.backends.ros.messages import GetPositionIKResponse
from compas_fab.backends.ros.messages import Header
from compas_fab.backends.ros.messages import JointConstraint
from compas_fab.backends.ros.messages import JointState
from compas_fab.backends.ros.messages import JointTrajectory
from compas_fab.backends.ros.messages import JointTrajectoryPoint
from compas_fab.backends.ros.messages import Mesh
from compas_fab.backends.ros.messages import MotionPlanRequest
from compas_fab.backends.ros.messages import MotionPlanResponse
from compas_fab.backends.ros.messages import MoveItErrorCodes
from compas_fab.backends.ros.messages import MultiDOFJointState
from compas_fab.backends.ros.messages import OrientationConstraint
from compas_fab.backends.ros.messages import PlanningSceneComponents
from compas_fab.backends.ros.messages import Pose
from compas_fab.backends.ros.messages import PoseStamped
from compas_fab.backends.ros.messages import PositionConstraint
from compas_fab.backends.ros.messages import PositionIKRequest
from compas_fab.backends.ros.messages import Quaternion
from compas_fab.backends.ros.messages import RobotState
from compas_fab.backends.ros.messages import SolidPrimitive
from compas_fab.backends.ros.messages import Time
from compas_fab.backends.ros.messages import TrajectoryConstraints

__all__ = [
    'RosClient',
    'RosError',
]


def validated_response(func, *args, **kwargs):
    """Decorator to wrap a function that returns a ROS response
    and raise an exception if the response indicates an error condition."""
    @functools.wraps(func)
    def validated_func(*args, **kwargs):
        response = func(*args, **kwargs)

        if response.error_code != MoveItErrorCodes.SUCCESS:
            raise RosError(response.error_code.human_readable,
                           int(response.error_code), response)

        return response

    return validated_func


class ServiceDescription(object):
    """Internal class to simplify service call code."""

    def __init__(self, name, service_type, request_class=None, response_class=None):
        self.name = name
        self.type = service_type
        self.request_class = request_class or eval(service_type + 'Request')
        self.response_class = response_class or eval(service_type + 'Response')

    def call(self, client, request, callback, errback):
        def inner_handler(response_msg):
            callback(self.response_class.from_msg(response_msg))

        if isinstance(request, tuple):
            request_msg = self.request_class(*request)
        else:
            request_msg = self.request_class(**request)

        srv = Service(client, self.name, self.type)
        srv.call(ServiceRequest(request_msg.msg), callback=inner_handler, errback=errback)

    def __call__(self, client, request, callback, errback):
        return self.call(client, request, callback, errback)


class RosError(BackendError):
    """Wraps an exception that occurred on the communication with ROS."""

    def __init__(self, message, error_code, ros_msg):
        super(RosError, self).__init__('Error code: ' +
                                       str(error_code) +
                                       '; ' + message)
        self.error_code = error_code
        self.ros_msg = ros_msg


class RosClient(Ros):
    """Interface to use ROS as backend via the **rosbridge**.

    The connection is managed by ``roslibpy``.

    Parameters
    ----------
    host : :obj:`str`
        ROS bridge host. Defaults to ``localhost``.
    port : :obj:`int`
        Port of the ROS Bridge. Defaults to ``9090``.
    is_secure : :obj:`bool`
        ``True`` to indicate it should use a secure web socket, otherwise ``False``.

    Examples
    --------

    >>> from compas_fab.backends import RosClient
    >>> client = RosClient()
    >>> client.run()
    >>> print('Connected: %s' % client.is_connected)
    Connected: True

    Note
    ----
    For more examples, check out the :ref:`ROS examples page <ros_examples>`.
    """
    GET_POSITION_IK = ServiceDescription('/compute_ik', 'GetPositionIK')
    GET_POSITION_FK = ServiceDescription('/compute_fk', 'GetPositionFK')
    GET_CARTESIAN_PATH = ServiceDescription('/compute_cartesian_path', 'GetCartesianPath')
    GET_MOTION_PLAN = ServiceDescription('/plan_kinematic_path', 'GetMotionPlan', MotionPlanRequest, MotionPlanResponse)

    def __init__(self, host='localhost', port=9090, is_secure=False):
        super(RosClient, self).__init__(host, port, is_secure)

    @validated_response
    def inverse_kinematics(self, frame, base_link, group,
                           joint_names, joint_positions, avoid_collisions=True,
<<<<<<< HEAD
                           constraints=None):
        kwargs = {}
        kwargs['frame'] = frame
        kwargs['base_link'] = base_link
        kwargs['group'] = group
        kwargs['joint_names'] = joint_names
        kwargs['joint_positions'] = joint_positions
        kwargs['avoid_collisions'] = avoid_collisions
        kwargs['constraints'] = constraints

        kwargs['errback_name'] = 'errback'

        return await_callback(self.inverse_kinematics_async, **kwargs)

    def inverse_kinematics_async(self, callback, errback, frame, base_link, group,
                                 joint_names, joint_positions, avoid_collisions=True,
                                 constraints=None):
=======
                           constraints=None, attempts=8):
>>>>>>> 82d42b30
        """
        """
        header = Header(frame_id=base_link)
        pose = Pose.from_frame(frame)
        pose_stamped = PoseStamped(header, pose)
        joint_state = JointState(name=joint_names, position=joint_positions, header=header)
        start_state = RobotState(joint_state, MultiDOFJointState(header=header))

        ik_request = PositionIKRequest(group_name=group,
                                       robot_state=start_state,
                                       constraints=constraints,
                                       pose_stamped=pose_stamped,
<<<<<<< HEAD
                                       avoid_collisions=avoid_collisions)
=======
                                       avoid_collisions=avoid_collisions,
                                       attempts=attempts)
        reqmsg = GetPositionIKRequest(ik_request)
        #print(reqmsg)
>>>>>>> 82d42b30

        self.GET_POSITION_IK(self, (ik_request, ), callback, errback)

    @validated_response
    def forward_kinematics(self, joint_positions, base_link, group, joint_names, ee_link):
        kwargs = {}
        kwargs['joint_positions'] = joint_positions
        kwargs['base_link'] = base_link
        kwargs['group'] = group
        kwargs['joint_names'] = joint_names
        kwargs['ee_link'] = ee_link

        kwargs['errback_name'] = 'errback'

        return await_callback(self.forward_kinematics_async, **kwargs)

    def forward_kinematics_async(self, callback, errback, joint_positions, base_link,
                                 group, joint_names, ee_link):
        """
        """
        header = Header(frame_id=base_link)
        fk_link_names = [ee_link]
        joint_state = JointState(name=joint_names, position=joint_positions, header=header)
        robot_state = RobotState(joint_state, MultiDOFJointState(header=header))

        self.GET_POSITION_FK(self, (header, fk_link_names, robot_state), callback, errback)

    @validated_response
    def compute_cartesian_path(self, frames, base_link,
                               ee_link, group, joint_names, joint_positions,
<<<<<<< HEAD
                               max_step, avoid_collisions):
        kwargs = {}
        kwargs['frames'] = frames
        kwargs['base_link'] = base_link
        kwargs['ee_link'] = ee_link
        kwargs['group'] = group
        kwargs['joint_names'] = joint_names
        kwargs['joint_positions'] = joint_positions
        kwargs['max_step'] = max_step
        kwargs['avoid_collisions'] = avoid_collisions

        kwargs['errback_name'] = 'errback'

        return await_callback(self.compute_cartesian_path_async, **kwargs)

    def compute_cartesian_path_async(self, callback, errback, frames, base_link,
                                     ee_link, group, joint_names, joint_positions,
                                     max_step, avoid_collisions):
=======
                               max_step, avoid_collisions, path_constraints):
>>>>>>> 82d42b30
        """
        """
        header = Header(frame_id=base_link)
        waypoints = [Pose.from_frame(frame) for frame in frames]
        joint_state = JointState(header=header, name=joint_names, position=joint_positions)
<<<<<<< HEAD
        start_state = RobotState(joint_state, MultiDOFJointState(header=header))

        request = dict(header=header,
                       start_state=start_state,
                       group_name=group,
                       link_name=ee_link,
                       waypoints=waypoints,
                       max_step=float(max_step),
                       avoid_collisions=bool(avoid_collisions))
=======
        multi_dof_joint_state = MultiDOFJointState(header=header)
        start_state = RobotState(joint_state=joint_state, multi_dof_joint_state=multi_dof_joint_state)
        reqmsg = GetCartesianPathRequest(header=header,
                                         start_state=start_state,
                                         group_name=group,
                                         link_name=ee_link,
                                         waypoints=waypoints,
                                         max_step=float(max_step),
                                         avoid_collisions=bool(avoid_collisions),
                                         path_constraints=path_constraints)
        def receive_message(msg):
            response = GetCartesianPathResponse.from_msg(msg)
            callback(response)
>>>>>>> 82d42b30

        self.GET_CARTESIAN_PATH(self, request, callback, errback)

    @validated_response
    def motion_plan_goal_frame(self, frame, base_link, ee_link,
                               group, joint_names, joint_positions,
                               tolerance_position, tolerance_angle,
                               path_constraints=None,
                               trajectory_constraints=None,
                               planner_id='', num_planning_attempts=8,
                               allowed_planning_time=2.,
                               max_velocity_scaling_factor=1.,
                               max_acceleration_scaling_factor=1.):
        kwargs = {}
        kwargs['frame'] = frame
        kwargs['base_link'] = base_link
        kwargs['ee_link'] = ee_link
        kwargs['group'] = group
        kwargs['joint_names'] = joint_names
        kwargs['joint_positions'] = joint_positions
        kwargs['tolerance_position'] = tolerance_position
        kwargs['tolerance_angle'] = tolerance_angle
        kwargs['path_constraints'] = path_constraints
        kwargs['trajectory_constraints'] = trajectory_constraints
        kwargs['planner_id'] = planner_id
        kwargs['num_planning_attempts'] = num_planning_attempts
        kwargs['allowed_planning_time'] = allowed_planning_time
        kwargs['max_velocity_scaling_factor'] = max_velocity_scaling_factor
        kwargs['max_acceleration_scaling_factor'] = max_acceleration_scaling_factor

        kwargs['errback_name'] = 'errback'

        return await_callback(self.motion_plan_goal_frame_async, **kwargs)

    def motion_plan_goal_frame_async(self, callback, errback, frame, base_link, ee_link,
                                     group, joint_names, joint_positions,
                                     tolerance_position, tolerance_angle,
                                     path_constraints=None,
                                     trajectory_constraints=None,
                                     planner_id='', num_planning_attempts=8,
                                     allowed_planning_time=2.,
                                     max_velocity_scaling_factor=1.,
                                     max_acceleration_scaling_factor=1.):
        """
        """
        # http://docs.ros.org/jade/api/moveit_core/html/utils_8cpp_source.html
        # TODO: if list of frames (goals) => receive multiple solutions?

        header = Header(frame_id=base_link)
        joint_state = JointState(header=header, name=joint_names, position=joint_positions)
        start_state = RobotState(joint_state, MultiDOFJointState(header=header))

        pose = Pose.from_frame(frame)

        pcm = PositionConstraint(header=header, link_name=ee_link)
        pcm.target_point_offset.x = 0.
        pcm.target_point_offset.y = 0.
        pcm.target_point_offset.z = 0.
        bv = SolidPrimitive(type=SolidPrimitive.SPHERE, dimensions=[tolerance_position])
        pcm.constraint_region.primitives = [bv]
        pcm.constraint_region.primitive_poses = [Pose(pose.position, Quaternion(0, 0, 0, 1))]

        ocm = OrientationConstraint(header=header, link_name=ee_link)
        ocm.orientation = Quaternion.from_frame(frame)
        ocm.absolute_x_axis_tolerance = tolerance_angle
        ocm.absolute_y_axis_tolerance = tolerance_angle
        ocm.absolute_z_axis_tolerance = tolerance_angle

        # TODO: possibility to hand over more goal constraints
        goal_constraints = [Constraints(position_constraints=[pcm], orientation_constraints=[ocm])]

        request = dict(start_state=start_state,
                       goal_constraints=goal_constraints,
                       path_constraints=path_constraints,
                       trajectory_constraints=trajectory_constraints,
                       planner_id=planner_id,
                       group_name=group,
                       num_planning_attempts=num_planning_attempts,
                       allowed_planning_time=allowed_planning_time,
                       max_velocity_scaling_factor=max_velocity_scaling_factor,
                       max_acceleration_scaling_factor=max_velocity_scaling_factor)

        self.GET_MOTION_PLAN(self, request, callback, errback)

    @validated_response
    def motion_plan_goal_joint_positions(self, joint_positions_goal, joint_names_goal, tolerances,
                                         base_link, group, joint_names, joint_positions,
                                         path_constraints=None, trajectory_constraints=None,
                                         planner_id='', num_planning_attempts=8,
                                         allowed_planning_time=2., max_velocity_scaling_factor=1.,
                                         max_acceleration_scaling_factor=1.):
        kwargs = {}
        kwargs['joint_positions_goal'] = joint_positions_goal
        kwargs['joint_names_goal'] = joint_names_goal
        kwargs['tolerances'] = tolerances
        kwargs['base_link'] = base_link
        kwargs['group'] = group
        kwargs['joint_names'] = joint_names
        kwargs['joint_positions'] = joint_positions
        kwargs['path_constraints'] = path_constraints
        kwargs['trajectory_constraints'] = trajectory_constraints
        kwargs['planner_id'] = planner_id
        kwargs['num_planning_attempts'] = num_planning_attempts
        kwargs['allowed_planning_time'] = allowed_planning_time
        kwargs['max_velocity_scaling_factor'] = max_velocity_scaling_factor
        kwargs['max_acceleration_scaling_factor'] = max_acceleration_scaling_factor

        kwargs['errback_name'] = 'errback'

        return await_callback(self.motion_plan_goal_joint_positions_async, **kwargs)

    def motion_plan_goal_joint_positions_async(self, callback, errback,
                                               joint_positions_goal, joint_names_goal, tolerances,
                                               base_link, group, joint_names, joint_positions,
                                               path_constraints=None, trajectory_constraints=None,
                                               planner_id='', num_planning_attempts=8,
                                               allowed_planning_time=2., max_velocity_scaling_factor=1.,
                                               max_acceleration_scaling_factor=1.):
        """
        """
        # http://docs.ros.org/jade/api/moveit_core/html/utils_8cpp_source.html

        header = Header(frame_id=base_link)
        joint_state = JointState(header=header, name=joint_names, position=joint_positions)
        start_state = RobotState(joint_state, MultiDOFJointState(header=header))

        joint_constraints = []
        for position, joint_name, tolerance in zip(joint_positions_goal, joint_names_goal, tolerances):
            jcm = JointConstraint(joint_name, position, tolerance, tolerance)
            joint_constraints.append(jcm)

        # TODO: possibility to hand over more goal constraints
        goal_constraints = [Constraints(joint_constraints=joint_constraints)]

        request = dict(start_state=start_state,
                       goal_constraints=goal_constraints,
                       path_constraints=path_constraints,
                       trajectory_constraints=trajectory_constraints,
                       planner_id=planner_id,
                       group_name=group,
                       num_planning_attempts=num_planning_attempts,
                       allowed_planning_time=allowed_planning_time,
                       max_velocity_scaling_factor=max_velocity_scaling_factor,
                       max_acceleration_scaling_factor=max_velocity_scaling_factor)

        self.GET_MOTION_PLAN(self, request, callback, errback)

    def collision_mesh(self, id_name, root_link, compas_mesh, operation=1):
        """
        """
        co = CollisionObject(header=Header(frame_id=root_link), id=id_name)
        if compas_mesh:
            mesh = Mesh.from_mesh(compas_mesh)
            co.meshes = [mesh]
            co.mesh_poses = [Pose()]
        if operation:
            co.operation = CollisionObject.ADD
        else:
            co.operation = CollisionObject.REMOVE

        topic = Topic(self, '/collision_object', 'moveit_msgs/CollisionObject')
        topic.publish(co.msg)

    def attached_collision_mesh(self, id_name, ee_link, compas_mesh, operation=1, touch_links=[]):
        """
        """
        co = CollisionObject(header=Header(frame_id=ee_link), id=id_name)
        if compas_mesh:
            mesh = Mesh.from_mesh(compas_mesh)
            co.meshes = [mesh]
            co.mesh_poses = [Pose()]
        if operation:
            co.operation = CollisionObject.ADD
        else:
            co.operation = CollisionObject.REMOVE

        aco = AttachedCollisionObject()
        aco.link_name = ee_link
        # The set of links that the attached objects are allowed to touch by default.
        aco.touch_links = touch_links
        aco.object = co

        topic = Topic(self, '/attached_collision_object', 'moveit_msgs/AttachedCollisionObject')
        topic.publish(aco.msg)

    def follow_configurations(self, callback, joint_names, configurations, timesteps, timeout=None):

        if len(configurations) != len(timesteps):
            raise ValueError("%d configurations must have %d timesteps, but %d given." % (len(configurations), len(timesteps), len(timesteps)))

        if not timeout:
            timeout = timesteps[-1] * 1000 * 2

        points = []
        num_joints = len(configurations[0].values)
        for config, time in zip(configurations, timesteps):
            pt = JointTrajectoryPoint(positions=config.values, velocities=[0]*num_joints, time_from_start=Time(secs=(time)))
            points.append(pt)

        joint_trajectory = JointTrajectory(Header(), joint_names, points)  # specify header necessary?
        self.follow_joint_trajectory(callback, joint_trajectory, timeout)

    def follow_joint_trajectory(self, callback, joint_trajectory, timeout=3000):
        """Follow the joint trajectory as computed by Moveit Planner.

        Args:
            joint_trajectory (JointTrajectory)
        """

        goal = FollowJointTrajectoryGoal(trajectory=joint_trajectory)

        def handle_result(msg, client):
            result = FollowJointTrajectoryResult.from_msg(msg)
            callback(result)

        action_client = ActionClient(self, '/follow_joint_trajectory',
                                     'control_msgs/FollowJointTrajectoryAction', timeout)
        goal = Goal(action_client, Message(goal.msg))

        goal.on('result', lambda result: handle_result(result, action_client))
        goal.on('feedback', lambda feedback: print(feedback))
        goal.on('timeout', lambda: print('TIMEOUT'))
        action_client.on('timeout', lambda: print('CLIENT TIMEOUT'))
        goal.send(60000)

    def get_planning_scene(self, callback, components):
        """
        """
        reqmsg = GetPlanningSceneRequest(PlanningSceneComponents(components))

        def receive_message(msg):
            response = GetPlanningSceneResponse.from_msg(msg)
            callback(response)

        srv = Service(self, '/get_planning_scene', 'moveit_msgs/GetPlanningScene')
        request = ServiceRequest(reqmsg.msg)
        srv.call(request, receive_message, receive_message)<|MERGE_RESOLUTION|>--- conflicted
+++ resolved
@@ -144,8 +144,7 @@
     @validated_response
     def inverse_kinematics(self, frame, base_link, group,
                            joint_names, joint_positions, avoid_collisions=True,
-<<<<<<< HEAD
-                           constraints=None):
+                           constraints=None, attempts=8):
         kwargs = {}
         kwargs['frame'] = frame
         kwargs['base_link'] = base_link
@@ -154,6 +153,7 @@
         kwargs['joint_positions'] = joint_positions
         kwargs['avoid_collisions'] = avoid_collisions
         kwargs['constraints'] = constraints
+        kwargs['attempts'] = attempts
 
         kwargs['errback_name'] = 'errback'
 
@@ -161,10 +161,7 @@
 
     def inverse_kinematics_async(self, callback, errback, frame, base_link, group,
                                  joint_names, joint_positions, avoid_collisions=True,
-                                 constraints=None):
-=======
-                           constraints=None, attempts=8):
->>>>>>> 82d42b30
+                                 constraints=None, attempts=8):
         """
         """
         header = Header(frame_id=base_link)
@@ -177,14 +174,8 @@
                                        robot_state=start_state,
                                        constraints=constraints,
                                        pose_stamped=pose_stamped,
-<<<<<<< HEAD
-                                       avoid_collisions=avoid_collisions)
-=======
                                        avoid_collisions=avoid_collisions,
                                        attempts=attempts)
-        reqmsg = GetPositionIKRequest(ik_request)
-        #print(reqmsg)
->>>>>>> 82d42b30
 
         self.GET_POSITION_IK(self, (ik_request, ), callback, errback)
 
@@ -215,8 +206,7 @@
     @validated_response
     def compute_cartesian_path(self, frames, base_link,
                                ee_link, group, joint_names, joint_positions,
-<<<<<<< HEAD
-                               max_step, avoid_collisions):
+                               max_step, avoid_collisions, path_constraints):
         kwargs = {}
         kwargs['frames'] = frames
         kwargs['base_link'] = base_link
@@ -226,6 +216,7 @@
         kwargs['joint_positions'] = joint_positions
         kwargs['max_step'] = max_step
         kwargs['avoid_collisions'] = avoid_collisions
+        kwargs['path_constraints'] = path_constraints
 
         kwargs['errback_name'] = 'errback'
 
@@ -233,16 +224,12 @@
 
     def compute_cartesian_path_async(self, callback, errback, frames, base_link,
                                      ee_link, group, joint_names, joint_positions,
-                                     max_step, avoid_collisions):
-=======
-                               max_step, avoid_collisions, path_constraints):
->>>>>>> 82d42b30
+                                     max_step, avoid_collisions, path_constraints):
         """
         """
         header = Header(frame_id=base_link)
         waypoints = [Pose.from_frame(frame) for frame in frames]
         joint_state = JointState(header=header, name=joint_names, position=joint_positions)
-<<<<<<< HEAD
         start_state = RobotState(joint_state, MultiDOFJointState(header=header))
 
         request = dict(header=header,
@@ -251,22 +238,8 @@
                        link_name=ee_link,
                        waypoints=waypoints,
                        max_step=float(max_step),
-                       avoid_collisions=bool(avoid_collisions))
-=======
-        multi_dof_joint_state = MultiDOFJointState(header=header)
-        start_state = RobotState(joint_state=joint_state, multi_dof_joint_state=multi_dof_joint_state)
-        reqmsg = GetCartesianPathRequest(header=header,
-                                         start_state=start_state,
-                                         group_name=group,
-                                         link_name=ee_link,
-                                         waypoints=waypoints,
-                                         max_step=float(max_step),
-                                         avoid_collisions=bool(avoid_collisions),
-                                         path_constraints=path_constraints)
-        def receive_message(msg):
-            response = GetCartesianPathResponse.from_msg(msg)
-            callback(response)
->>>>>>> 82d42b30
+                       avoid_collisions=bool(avoid_collisions),
+                       path_constraints=path_constraints)
 
         self.GET_CARTESIAN_PATH(self, request, callback, errback)
 

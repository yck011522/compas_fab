--- conflicted
+++ resolved
@@ -10,12 +10,7 @@
 from setuptools import find_packages, setup
 
 requirements = [
-<<<<<<< HEAD
-    # Until COMPAS reaches 1.0, we pin major.minor and allow patch version updates
-    'compas>=1.1.0,<2.0.0',
-=======
-    'compas>=1.0,<2.0',
->>>>>>> e4155f75
+    'compas>=1.1,<2.0',
     'roslibpy>=1.1.0',
     'pybullet',
     'pyserial',

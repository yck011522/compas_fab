--- conflicted
+++ resolved
@@ -1,13 +1,10 @@
 [tool.black]
 line-length = 120
-<<<<<<< HEAD
-=======
 extend-exclude = """
 (
     ^/src/compas_fab/backends/vrep/remote_api/*
 )
 """
->>>>>>> a29d0987
 
 [tool.pytest.ini_options]
 minversion = "6.0"
